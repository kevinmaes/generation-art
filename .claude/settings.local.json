{
  "$schema": "https://json.schemastore.org/claude-code-settings.json",
  "permissions": {
    "allow": [
      "Bash(pnpm typecheck:*)",
      "Bash(pnpm lint:*)",
      "Bash(npx tsc:*)",
      "Bash(grep:*)",
      "Bash(pnpm dev:*)",
      "Bash(mv:*)",
      "Bash(rm:*)",
      "Bash(pnpm test:*)",
      "Bash(pnpm format:*)",
<<<<<<< HEAD
      "Bash(git add:*)",
      "Bash(git commit:*)",
      "Bash(git push:*)",
      "Bash(gh pr create:*)",
      "Bash(pnpm add:*)",
      "Bash(brew install:*)",
      "Bash(act:*)"
=======
      "Bash(gh pr create:*)"
>>>>>>> 25cd8852
    ],
    "deny": []
  }
}<|MERGE_RESOLUTION|>--- conflicted
+++ resolved
@@ -11,7 +11,6 @@
       "Bash(rm:*)",
       "Bash(pnpm test:*)",
       "Bash(pnpm format:*)",
-<<<<<<< HEAD
       "Bash(git add:*)",
       "Bash(git commit:*)",
       "Bash(git push:*)",
@@ -19,9 +18,6 @@
       "Bash(pnpm add:*)",
       "Bash(brew install:*)",
       "Bash(act:*)"
-=======
-      "Bash(gh pr create:*)"
->>>>>>> 25cd8852
     ],
     "deny": []
   }
