{
  "$schema": "https://json.schemastore.org/claude-code-settings.json",
  "permissions": {
    "allow": [
      "Bash(act:*)",
      "Bash(brew install:*)",
      "Bash(gh pr create:*)",
      "Bash(gh pr view:*)",
      "Bash(gh run view:*)",
      "Bash(git add:*)",
      "Bash(git checkout:*)",
      "Bash(git commit:*)",
      "Bash(git fetch:*)",
      "Bash(git pull:*)",
      "Bash(git push:*)",
      "Bash(grep:*)",
      "Bash(mv:*)",
      "Bash(npx tsc:*)",
      "Bash(pnpm add:*)",
      "Bash(pnpm dev:*)",
      "Bash(pnpm format:*)",
      "Bash(pnpm lint:*)",
      "Bash(pnpm test:*)",
      "Bash(pnpm typecheck:*)",
      "Bash(rm:*)",
<<<<<<< HEAD
      "Bash(ls:*)"
=======
      "Bash(mkdir:*)",
      "Bash(find:*)",
      "Bash(pnpm build:*)"
>>>>>>> deb6278f
    ],
    "deny": []
  }
}<|MERGE_RESOLUTION|>--- conflicted
+++ resolved
@@ -23,13 +23,10 @@
       "Bash(pnpm test:*)",
       "Bash(pnpm typecheck:*)",
       "Bash(rm:*)",
-<<<<<<< HEAD
-      "Bash(ls:*)"
-=======
+      "Bash(ls:*)",
       "Bash(mkdir:*)",
       "Bash(find:*)",
       "Bash(pnpm build:*)"
->>>>>>> deb6278f
     ],
     "deny": []
   }
