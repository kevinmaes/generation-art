--- conflicted
+++ resolved
@@ -1,9 +1,7 @@
-<<<<<<< HEAD
 # Fan Chart Base Transformer (FCBT) — Technical Specification
 
 ## Overview
 Replaces Walker Tree as default layout. Generates radial fan chart from GEDCOM data centered on selected individual. Outputs deterministic JSON for renderers (SVG/Canvas/WebGL).
-
 
 ## Goals
 - Predictable radial layout from selected center
@@ -12,12 +10,10 @@
 - Renderer-agnostic geometry output
 - Performant up to 10–12 generations
 
-
 ## Non-Goals
 - Descendant trees or complex relationships
 - Auto pan/zoom (self-contained canvas)
 - Styling (delegated to theme transformers)
-
 
 ## User Stories
 - Choose any person as center
@@ -26,13 +22,11 @@
 - Toggle: unknown placeholders, duplicate highlighting
 - Export: SVG/PNG/JSON
 
-
 ## Terms
 - **Ego**: Center person (generation 0)
 - **Generation**: Distance from ego (1=parents, 2=grandparents)
 - **Segment**: Wedge for one ancestor
 - **Ring**: Band containing all segments of a generation
-
 
 ## Inputs
 
@@ -52,39 +46,33 @@
 - `outerRadiusPx` (auto-fit)
 - `centerRadiusPx` (48)
 
-
 ## Coordinates
 - Polar → Cartesian conversion
 - Clockwise angles from `startAngleDeg`
 - Sweep: full=360°, semi=180°, quadrant=90°
 - Ego at center, Gen 1 starts at `centerRadiusPx`
 
-
 ## Ring Sizing
 - Base: `R0 = centerRadiusPx`
 - Ring thickness: `baseRingPx` (48) + optional growth
 - Total: `R0 + Σ(ringThickness) + padding`
 - Auto-solve `baseRingPx` if `outerRadiusPx` specified
 
-
 ## Angular Allocation
 - Generation `g` has `2^g` theoretical slots
 - Slot angle: `(sweep - gaps) / 2^g`
 - Fill slots with ancestors or placeholders
 - Apply `angularPaddingDeg` gaps
 
-
 ## Pedigree Collapse
 - Same person in multiple slots
 - If `highlightDuplicates`:
   - Mark with `duplicateOf` and `duplicateGroupId`
 - Future: merge adjacent duplicates visually
 
-
 ## Missing Parents
 - Unknown → placeholder segment (`isPlaceholder = true`)
 - Labels: none/low → empty, medium/high → "Unknown"
-
 
 ## Labels
 **Position:** Mid-angle, mid-radius
@@ -97,134 +85,12 @@
 
 **Auto-degrade if segment too narrow**
 
-
 ## Geometry
 - Polar: start/end angles, inner/outer radii
 - Optional: pre-computed SVG path
 - Renderers can use either format
 
-
 ## Output JSON
-=======
-### Fan Chart Base Transformer (FCBT) — Technical Specification
-
-#### Overview
-
-The Fan Chart Base Transformer (FCBT) replaces the Walker Tree transformer as the default base layout transformer in the visual pipeline. Given a normalized GEDCOM graph and a user-selected center person, it generates a radial, generation-based “fan chart” layout. The output is a deterministic JSON layout artifact suitable for downstream renderers (SVG/Canvas/WebGL) and style transformers.
-
-#### Goals
-
-- Produce a predictable, scalable radial layout centered on a selected individual.
-- Support configurable generation depth, orientation (full/semicircle/quadrant), and label density.
-- Handle missing parents and pedigree collapse gracefully.
-- Emit a renderer-agnostic geometry contract that downstream stages can consume without additional layout work.
-- Remain performant for large ancestor depths (up to 10–12 generations when feasible).
-
-#### Non-Goals
-
-- Descendant trees or complex relationship diagrams beyond direct ancestors.
-- Automatic panning/zooming; the layout should be self-contained within a known canvas.
-- Styling decisions beyond basic semantic tokens (colors by generation/lineage/sex, etc.). Styling is delegated to theming transformers.
-
-#### Key User Stories
-
-- As a user, I can choose any person in my GEDCOM as the fan chart center.
-- As a user, I can limit the number of generations and see the chart update instantly.
-- As a user, I can switch between 360°, 180°, and 90° fan modes and rotate the chart.
-- As a user, I can show/hide placeholders for unknown ancestors and mark duplicate ancestors (pedigree collapse).
-- As a user, I can export SVG/PNG and save/load layout JSON.
-
-#### Terminology
-
-- Center Person (Ego): The individual at the origin of the fan chart.
-- Generation: Distance from the center person (0 = ego, 1 = parents, 2 = grandparents, ...).
-- Segment: A single wedge-shaped arc representing one ancestor instance in the fan chart.
-- Ring: A concentric band containing all segments for a specific generation.
-
-#### Inputs and Preconditions
-
-- Input graph: normalized GEDCOM-derived data structure with fast parent lookup.
-  - Each person has a stable `personId` and possibly `parentIds: { fatherId?: string; motherId?: string }`.
-  - Names, vital dates, sex, and optional metadata (e.g., photos, places).
-- Required parameter: `centerPersonId`.
-- Optional parameters:
-  - `maxGenerations` (default 6)
-  - `mode` ∈ { "full", "semi", "quadrant" } (default "semi")
-  - `startAngleDeg` (default 90; 0 = pointing right, 90 = up)
-  - `labelDensity` ∈ { "none", "low", "medium", "high" } (default "medium")
-  - `showUnknownPlaceholders` (default true)
-  - `highlightDuplicates` (default true)
-  - `radialPaddingPx` (default 8) — space between rings
-  - `angularPaddingDeg` (default 1) — gap between segments
-  - `outerRadiusPx` (default derived from canvas) — if omitted, computed to fit
-  - `centerRadiusPx` (default 48) — radius allocated to generation 0 tile
-
-#### Coordinate System and Orientation
-
-- Polar coordinates, converted to Cartesian for renderer convenience.
-- Angles increase clockwise, with `startAngleDeg` defining the angle of the vertical axis of symmetry.
-- For `mode`:
-  - `full`: total sweep = 360°
-  - `semi`: total sweep = 180°
-  - `quadrant`: total sweep = 90°
-- Ego sits at center; Generation 1 begins immediately outside `centerRadiusPx`.
-
-#### Ring Sizing
-
-- Let `R0 = centerRadiusPx`.
-- For generation `g ≥ 1`:
-  - `ringThicknessPx(g) = baseRingPx + f(g)`
-  - Default `baseRingPx = 48`; `f(g) = 0` or a mild linear growth (e.g., +2px per generation) to improve readability outward.
-- Compute `outerRadiusPx` as `R0 + sum_{g=1..G} ringThicknessPx(g) + radialPaddingPx*(G)`.
-  - If `outerRadiusPx` is pre-specified, solve for `baseRingPx` to fit.
-
-#### Angular Allocation
-
-- Total sweep `S` based on `mode`.
-- For generation `g`, the theoretical number of distinct ancestors is `2^g`, but pedigree collapse may reduce distinct persons.
-- Allocate angular width per theoretical slot first: `slotAngle(g) = (S - totalInterSegmentGaps) / 2^g`.
-- Create `2^g` ordered slots. Populate slots with existing ancestors; for missing parents, optionally emit placeholders if `showUnknownPlaceholders`.
-- Apply per-segment angular padding `angularPaddingDeg` by subtracting half-gap at both ends.
-
-#### Pedigree Collapse (Duplicate Ancestors)
-
-- Support repeated persons appearing in multiple slots.
-- Behavior controlled by `highlightDuplicates`:
-  - If true: retain separate segments per occurrence; set `duplicateOf = canonicalPersonId` for non-canonical instances; emit a `duplicateGroupId` for grouping.
-  - If false: retain separate segments without grouping metadata.
-- Optional future: merge contiguous duplicate segments if they are adjacent and visually highlight the merged block.
-
-#### Missing Parents and Placeholders
-
-- If an ancestor is unknown, emit a `placeholder` segment with synthetic `segmentId` and `isPlaceholder = true`.
-- Placeholder label strategy:
-  - Empty label when `labelDensity = low|none`.
-  - "Unknown" or "—" when `labelDensity = medium|high`.
-
-#### Label Placement
-
-- For each segment, compute a label anchor:
-  - `label.anchorAngleRad = (startAngleRad + endAngleRad) / 2`
-  - `label.radiusPx = innerRadiusPx + 0.5 * ringThickness`
-- Label text content tiers:
-  - `high`: Full name + life years (e.g., "Jane Doe (1901–1975)")
-  - `medium`: Full name
-  - `low`: Surname or initials
-  - `none`: no label
-- Truncation/wrapping:
-  - `label.wrapWidthPx = arcChordLength(innerRadiusPx, outerRadiusPx, segmentAngle)` minus margin.
-  - If insufficient width, degrade density tier for that segment.
-
-#### Arc Geometry
-
-- Each segment provides both polar and Cartesian data for convenience:
-  - `startAngleRad`, `endAngleRad`, `innerRadiusPx`, `outerRadiusPx`
-  - Optional pre-computed SVG `path` string (large-arc flags etc.).
-- Downstream renderers can ignore `path` and reconstruct as needed.
-
-#### Output Contract (Renderer-Agnostic JSON)
-
->>>>>>> 13895316
 ```json
 {
   "kind": "fanChartLayout",
@@ -232,9 +98,7 @@
   "metadata": {
     "centerPersonId": "P123",
     "generatedAt": "2025-01-01T00:00:00Z",
-    "config": {
-      /* echo of inputs */
-    },
+    "config": { /* echo of inputs */ },
     "canvas": { "width": 2048, "height": 2048, "cx": 1024, "cy": 1024 }
   },
   "rings": [
@@ -273,13 +137,7 @@
 }
 ```
 
-<<<<<<< HEAD
-
 ## TypeScript Types
-=======
-#### Suggested TypeScript Types (for implementation later)
-
->>>>>>> 13895316
 ```ts
 export type FanChartMode = 'full' | 'semi' | 'quadrant';
 export type LabelDensity = 'none' | 'low' | 'medium' | 'high';
@@ -346,8 +204,6 @@
 }
 ```
 
-<<<<<<< HEAD
-
 ## Pipeline Integration
 - First transformer when "Fan Chart" selected
 - Input: GEDCOM + config
@@ -355,7 +211,6 @@
 - Downstream: theming, rendering, export
 - Walker Tree remains available via toggle
 
-
 ## UI/UX
 
 **Person picker:** Typeahead search, filters (has ancestors, direct line)
@@ -371,7 +226,6 @@
 **Export:** SVG/PNG/JSON
 
 **Interaction:** Hover tooltip, click to recenter
-
 
 ## Performance
 
@@ -418,19 +272,16 @@
 - For high depths, optionally skip `path` precomputation and let renderer derive
 - Implement virtual rendering for segments outside viewport (for zoomable implementations)
 
-
 ## Edge Cases
 - No parents → ego only
 - Single parent → one real, one placeholder
 - Cycles → break, mark as placeholder, log warning
 - Long names → truncate + ellipsis (full in tooltip)
 
-
 ## Testing
 - Unit: ring sizing, angles, duplicates, labels
 - Snapshots: small trees (3–5 generations)
 - Property tests: angle coverage = sweep - gaps
-
 
 ## Milestones
 1. Core layout → JSON
@@ -439,79 +290,7 @@
 4. Duplicates + placeholders
 5. Export + tests
 
-
 ## Open Questions
 - Descendant overlays (outside-in)?
 - Merge adjacent duplicate arcs?
-- Curved text on arcs?
-=======
-#### Pipeline Integration
-
-- FCBT is the first transformer in the pipeline when the “Fan Chart” layout mode is selected.
-- Input contract: normalized GEDCOM graph, plus `FanChartConfig`.
-- Output contract: `FanChartLayout` JSON above.
-- Downstream transformers may:
-  - Apply color schemes based on `style.tokens`.
-  - Add textures/gradients, overlays, or decorative connectors.
-  - Render to SVG, Canvas, or export to raster formats.
-- Keep Walker Tree transformer available; expose a pipeline mode toggle.
-
-#### UI/UX Changes
-
-- Center Person selection:
-  - Typeahead search box with debounce; results show name + life years + personId.
-  - Optional filters: “has ancestors”, “limit to direct line”, “living only”.
-  - Quick actions: “Recenter on this person” on click.
-- Generation depth:
-  - Slider (2–10) with dynamic preview; enforce performance guardrails for >8.
-- Layout mode and rotation:
-  - Toggle: full/semicircle/quadrant; rotation dial or numeric input for `startAngleDeg`.
-- Labels:
-  - Density selector: none/low/medium/high; auto-degrade per segment when too tight.
-- Duplicates and unknowns:
-  - Checkboxes: “Highlight duplicate ancestors”, “Show placeholders for unknowns”.
-- Theming:
-  - Palette presets (by generation, by maternal/paternal line, by sex), dark/light.
-- Export:
-  - SVG/PNG export; download `FanChartLayout.json`.
-- Interactions:
-  - Hover tooltip (name, life years, birthplace), click to recenter (generates new layout).
-
-#### Performance Considerations
-
-- Precompute parent chains and memoize person lookups.
-- Use typed arrays for geometry if needed.
-- Clamp label rendering when segment angle below threshold.
-- For high depths, optionally skip `path` precomputation and let renderer derive.
-
-#### Edge Cases
-
-- No parents found: chart shows only ego ring.
-- Single-parent known: show one real segment, one placeholder.
-- Inconsistent or cyclic data: break cycles, mark segments as `isPlaceholder` and log warnings.
-- Extremely large names: truncate with ellipsis; provide full text in tooltip only.
-
-#### Test Plan
-
-- Unit tests for:
-  - Ring radii calculations under fixed and fit-to-canvas modes.
-  - Angular allocation per generation; gaps respected.
-  - Duplicate handling and indexing.
-  - Label placement and density degradation.
-- Golden layout snapshots for small synthetic trees (G=3..5).
-- Property-based tests to ensure total angle coverage matches mode sweep minus gaps.
-
-#### Milestones
-
-1. Prototype layout core producing `FanChartLayout` from small GEDCOM.
-2. Integrate with existing renderer; basic theming tokens.
-3. UI wiring: person picker, generation slider, mode toggle.
-4. Duplicate highlighting and placeholders.
-5. Export pipeline and snapshot tests.
-
-#### Open Questions
-
-- Should we support descendant fan overlays in the future (outside-in layering)?
-- Should duplicates optionally merge contiguous arcs to emphasize collapse visually?
-- Do we want curved text along arc midlines for high-density labels?
->>>>>>> 13895316
+- Curved text on arcs?